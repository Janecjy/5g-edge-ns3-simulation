/* -*- Mode:C++; c-file-style:"gnu"; indent-tabs-mode:nil; -*- */
/*
 * Copyright (c) 2007 University of Washington
 * All rights reserved.
 *
 * This program is free software; you can redistribute it and/or modify
 * it under the terms of the GNU General Public License version 2 as
 * published by the Free Software Foundation;
 *
 * This program is distributed in the hope that it will be useful,
 * but WITHOUT ANY WARRANTY; without even the implied warranty of
 * MERCHANTABILITY or FITNESS FOR A PARTICULAR PURPOSE.  See the
 * GNU General Public License for more details.
 *
 * You should have received a copy of the GNU General Public License
 * along with this program; if not, write to the Free Software
 * Foundation, Inc., 59 Temple Place, Suite 330, Boston, MA  02111-1307  USA
 */

#include "ns3/log.h"
#include "drop-tail-queue.h"

NS_LOG_COMPONENT_DEFINE ("DropTailQueue");

namespace ns3 {

const ClassId DropTailQueue::cid = 
  MakeClassId<DropTailQueue> ("DropTailQueue", Queue::iid);


DropTailQueue::DropTailQueue () :
  Queue (),
  m_packets (),
  m_maxPackets(DTQ_NPACKETS_MAX_DEFAULT)
{
  NS_LOG_FUNCTION;
}

DropTailQueue::~DropTailQueue ()
{
  NS_LOG_FUNCTION;
}

void 
DropTailQueue::SetMaxPackets (uint32_t npackets)
{
  NS_LOG_FUNCTION;
  NS_LOG_PARAMS (this << npackets);
  m_maxPackets = npackets;
}

uint32_t 
DropTailQueue::GetMaxPackets (void)
{
  NS_LOG_FUNCTION;
  NS_LOG_LOGIC ("returns " << m_maxPackets);
  return m_maxPackets;
}

bool 
DropTailQueue::DoEnqueue (Ptr<Packet> p)
{
  NS_LOG_FUNCTION;
<<<<<<< HEAD
  NS_LOG_PARAMS (this << &p);
=======
  NS_LOG_PARAM ("(" << p << ")");
>>>>>>> bb9c35ff

  if (m_packets.size () >= m_maxPackets)
    {
      NS_LOG_LOGIC ("Queue full -- droppping pkt");
      Drop (p);
      return false;
    }

  m_packets.push(p);
  return true;
}

Ptr<Packet>
DropTailQueue::DoDequeue (void)
{
  NS_LOG_FUNCTION;
<<<<<<< HEAD
  NS_LOG_PARAMS (this << &p);
=======
>>>>>>> bb9c35ff

  if (m_packets.empty()) 
    {
      NS_LOG_LOGIC ("Queue empty");
      return false;
    }

  Ptr<Packet> p = m_packets.front ();
  m_packets.pop ();

  NS_LOG_LOGIC ("Popped " << p);

  return p;
}

<<<<<<< HEAD
bool
DropTailQueue::DoPeek (Packet& p) const
{
  NS_LOG_FUNCTION;
  NS_LOG_PARAMS (this << &p);
=======
Ptr<Packet>
DropTailQueue::DoPeek (void)
{
  NS_LOG_FUNCTION;
>>>>>>> bb9c35ff

  if (m_packets.empty()) 
    {
      NS_LOG_LOGIC ("Queue empty");
      return false;
    }

  Ptr<Packet> p = m_packets.front ();

  return p;
}

} // namespace ns3


#ifdef RUN_SELF_TESTS

#include "ns3/test.h"

namespace ns3 {

class DropTailQueueTest: public Test {
public:
  virtual bool RunTests (void);
  DropTailQueueTest ();
};


DropTailQueueTest::DropTailQueueTest ()
  : Test ("DropTailQueue") {}


bool
DropTailQueueTest::RunTests (void)
{
  bool result = true;

  DropTailQueue queue;
  queue.SetMaxPackets (3);
  
  Packet p1, p2, p3, p4;

  NS_TEST_ASSERT_EQUAL (queue.GetNPackets (), 0);
  queue.Enqueue (p1);
  NS_TEST_ASSERT_EQUAL (queue.GetNPackets (), 1);
  queue.Enqueue (p2);
  NS_TEST_ASSERT_EQUAL (queue.GetNPackets (), 2);
  queue.Enqueue (p3);
  NS_TEST_ASSERT_EQUAL (queue.GetNPackets (), 3);
  queue.Enqueue (p4); // will be dropped
  NS_TEST_ASSERT_EQUAL (queue.GetNPackets (), 3);

  Packet p;

  NS_TEST_ASSERT (queue.Dequeue (p));
  NS_TEST_ASSERT_EQUAL (queue.GetNPackets (), 2);
  NS_TEST_ASSERT_EQUAL (p.GetUid (), p1.GetUid ());

  NS_TEST_ASSERT (queue.Dequeue (p));
  NS_TEST_ASSERT_EQUAL (queue.GetNPackets (), 1);
  NS_TEST_ASSERT_EQUAL (p.GetUid (), p2.GetUid ());

  NS_TEST_ASSERT (queue.Dequeue (p));
  NS_TEST_ASSERT_EQUAL (queue.GetNPackets (), 0);
  NS_TEST_ASSERT_EQUAL (p.GetUid (), p3.GetUid ());

  NS_TEST_ASSERT (!queue.Dequeue (p));

  return result;
}


static DropTailQueueTest gDropTailQueueTest;

}; // namespace ns3

#endif /* RUN_SELF_TESTS */
<|MERGE_RESOLUTION|>--- conflicted
+++ resolved
@@ -61,11 +61,7 @@
 DropTailQueue::DoEnqueue (Ptr<Packet> p)
 {
   NS_LOG_FUNCTION;
-<<<<<<< HEAD
-  NS_LOG_PARAMS (this << &p);
-=======
-  NS_LOG_PARAM ("(" << p << ")");
->>>>>>> bb9c35ff
+  NS_LOG_PARAMS (this << p);
 
   if (m_packets.size () >= m_maxPackets)
     {
@@ -82,10 +78,7 @@
 DropTailQueue::DoDequeue (void)
 {
   NS_LOG_FUNCTION;
-<<<<<<< HEAD
-  NS_LOG_PARAMS (this << &p);
-=======
->>>>>>> bb9c35ff
+  NS_LOG_PARAMS (this);
 
   if (m_packets.empty()) 
     {
@@ -101,18 +94,11 @@
   return p;
 }
 
-<<<<<<< HEAD
-bool
-DropTailQueue::DoPeek (Packet& p) const
+Ptr<Packet>
+DropTailQueue::DoPeek (void) const
 {
   NS_LOG_FUNCTION;
-  NS_LOG_PARAMS (this << &p);
-=======
-Ptr<Packet>
-DropTailQueue::DoPeek (void)
-{
-  NS_LOG_FUNCTION;
->>>>>>> bb9c35ff
+  NS_LOG_PARAMS (this);
 
   if (m_packets.empty()) 
     {
@@ -153,7 +139,11 @@
   DropTailQueue queue;
   queue.SetMaxPackets (3);
   
-  Packet p1, p2, p3, p4;
+  Ptr<Packet> p1, p2, p3, p4;
+  p1 = Create<Packet> ();
+  p2 = Create<Packet> ();
+  p3 = Create<Packet> ();
+  p4 = Create<Packet> ();
 
   NS_TEST_ASSERT_EQUAL (queue.GetNPackets (), 0);
   queue.Enqueue (p1);
@@ -165,21 +155,25 @@
   queue.Enqueue (p4); // will be dropped
   NS_TEST_ASSERT_EQUAL (queue.GetNPackets (), 3);
 
-  Packet p;
+  Ptr<Packet> p;
 
-  NS_TEST_ASSERT (queue.Dequeue (p));
+  p = queue.Dequeue ();
+  NS_TEST_ASSERT (p != 0);
   NS_TEST_ASSERT_EQUAL (queue.GetNPackets (), 2);
-  NS_TEST_ASSERT_EQUAL (p.GetUid (), p1.GetUid ());
+  NS_TEST_ASSERT_EQUAL (p->GetUid (), p1->GetUid ());
 
-  NS_TEST_ASSERT (queue.Dequeue (p));
+  p = queue.Dequeue ();
+  NS_TEST_ASSERT (p != 0);
   NS_TEST_ASSERT_EQUAL (queue.GetNPackets (), 1);
-  NS_TEST_ASSERT_EQUAL (p.GetUid (), p2.GetUid ());
+  NS_TEST_ASSERT_EQUAL (p->GetUid (), p2->GetUid ());
 
-  NS_TEST_ASSERT (queue.Dequeue (p));
+  p = queue.Dequeue ();
+  NS_TEST_ASSERT (p != 0);
   NS_TEST_ASSERT_EQUAL (queue.GetNPackets (), 0);
-  NS_TEST_ASSERT_EQUAL (p.GetUid (), p3.GetUid ());
+  NS_TEST_ASSERT_EQUAL (p->GetUid (), p3->GetUid ());
 
-  NS_TEST_ASSERT (!queue.Dequeue (p));
+  p = queue.Dequeue ();
+  NS_TEST_ASSERT (p == 0);
 
   return result;
 }
