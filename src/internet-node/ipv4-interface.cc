--- conflicted
+++ resolved
@@ -22,13 +22,10 @@
 #include "ipv4-interface.h"
 #include "ns3/ipv4-address.h"
 #include "ns3/net-device.h"
-<<<<<<< HEAD
+#include "ns3/trace-resolver.h"
 #include "ns3/debug.h"
 
 NS_DEBUG_COMPONENT_DEFINE ("Ipv4Interface");
-=======
-#include "ns3/trace-resolver.h"
->>>>>>> 94743678
 
 namespace ns3 {
 
@@ -53,24 +50,15 @@
 void
 Ipv4Interface::DoDispose (void)
 {
-<<<<<<< HEAD
-  NS_DEBUG ("Ipv4Interface::GetDevice ()");
-  return m_netdevice;
-=======
   m_netdevice = 0;
   Object::DoDispose ();
->>>>>>> 94743678
 }
 
 Ptr<NetDevice>
 Ipv4Interface::GetDevice (void) const
 {
-<<<<<<< HEAD
-  NS_DEBUG ("Ipv4Interface::CreateTraceResolver (" << &context << ")");
-  return DoCreateTraceResolver (context);
-=======
+  NS_DEBUG ("Ipv4Interface::GetDevice ()");
   return m_netdevice;
->>>>>>> 94743678
 }
 
 void 
