--- conflicted
+++ resolved
@@ -262,15 +262,10 @@
 }
 
 bool
-DcaTxop::NeedRts (Ptr<const Packet> packet)
-{
-<<<<<<< HEAD
-  return m_stationManager->NeedRts (m_currentHdr.GetAddr1 (), &m_currentHdr,
-                                    m_currentPacket);
-=======
-  WifiRemoteStation *station = GetStation (m_currentHdr.GetAddr1 ());
-  return station->NeedRts (packet);
->>>>>>> 56d35294
+DcaTxop::NeedRts (Ptr<const Packet> packet, const WifiMacHeader *header)
+{
+  return m_stationManager->NeedRts (header->GetAddr1 (), header,
+                                    packet);
 }
 
 bool
@@ -399,7 +394,7 @@
         {
           WifiMacHeader hdr;
           Ptr<Packet> fragment = GetFragmentPacket (&hdr);
-          if (NeedRts (fragment))
+          if (NeedRts (fragment, &hdr))
             {
               params.EnableRts ();
             }
@@ -422,7 +417,7 @@
         } 
       else 
         {
-          if (NeedRts (m_currentPacket)) 
+          if (NeedRts (m_currentPacket, &m_currentHdr)) 
             {
               params.EnableRts ();
               NS_LOG_DEBUG ("tx unicast rts");
@@ -474,14 +469,8 @@
   NS_LOG_DEBUG ("missed cts");
   if (!NeedRtsRetransmission ())
     {
-<<<<<<< HEAD
-      MY_DEBUG ("Cts Fail");
+      NS_LOG_DEBUG ("Cts Fail");
       m_stationManager->ReportFinalRtsFailed (m_currentHdr.GetAddr1 (), &m_currentHdr);
-=======
-      NS_LOG_DEBUG ("Cts Fail");
-      WifiRemoteStation *station = GetStation (m_currentHdr.GetAddr1 ());
-      station->ReportFinalRtsFailed ();
->>>>>>> 56d35294
       if (!m_txFailedCallback.IsNull ()) 
         {
           m_txFailedCallback (m_currentHdr);
@@ -530,14 +519,8 @@
   NS_LOG_DEBUG ("missed ack");
   if (!NeedDataRetransmission ()) 
     {
-<<<<<<< HEAD
-      MY_DEBUG ("Ack Fail");
+      NS_LOG_DEBUG ("Ack Fail");
       m_stationManager->ReportFinalDataFailed (m_currentHdr.GetAddr1 (), &m_currentHdr);
-=======
-      NS_LOG_DEBUG ("Ack Fail");
-      WifiRemoteStation *station = GetStation (m_currentHdr.GetAddr1 ());
-      station->ReportFinalDataFailed ();
->>>>>>> 56d35294
       if (!m_txFailedCallback.IsNull ()) 
         {
           m_txFailedCallback (m_currentHdr);
